import jax.numpy as jnp
import jVMC
import jax
import jvmc_utilities
import pytest


@pytest.mark.slow
def test_POVMCNN():
    L = 4

    cnn = jvmc_utilities.nets.POVMCNN(L=L)

    psi_cnn = jVMC.vqs.NQS(cnn, seed=1234)
    psi_rnn = jVMC.util.util.init_net({"batch_size": 5000, "net1":
        {"type": "RNN", "parameters": {"inputDim": 4, "logProbFactor": 1, "hiddenSize": 6, "L": L, "depth": 2}}},
                                      (L,), 1234)

    sampler_cnn = jVMC.sampler.ExactSampler(psi_cnn, (L,), lDim=4, logProbFactor=1)
    sampler_rnn = jVMC.sampler.ExactSampler(psi_rnn, (L,), lDim=4, logProbFactor=1)
    # sampler = jVMC.sampler.MCSampler(psi, (L,), prngkey, numSamples=2000)

    tdvpEquation_cnn = jVMC.util.tdvp.TDVP(sampler_cnn, rhsPrefactor=-1.,
                                       svdTol=1e-6, diagonalShift=0, makeReal='real', crossValidation=True)
    tdvpEquation_rnn = jVMC.util.tdvp.TDVP(sampler_rnn, rhsPrefactor=-1.,
                                           svdTol=1e-6, diagonalShift=0, makeReal='real', crossValidation=True)

    stepper = jVMC.util.stepper.Euler(timeStep=1e-2)
    # stepper = jVMC.util.stepper.AdaptiveHeun(timeStep=1e-3, tol=1E-6)

    povm = jVMC.operator.POVM({"dim": "1D", "L": L})
    lind = jVMC.operator.POVMOperator(povm)
    jvmc_utilities.operators.initialisation_operators(povm)
    lind.add({"name": "updown_dis", "strength": 5.0, "sites": (0, 1)})
    lind.add({"name": "updown_dis", "strength": 5.0, "sites": (2, 3)})

    measurer_cnn = jvmc_utilities.measurement.Measurement(sampler_cnn, povm)
    measurer_cnn.set_observables(["Sz_i"])
    measurer_rnn = jvmc_utilities.measurement.Measurement(sampler_rnn, povm)
    measurer_rnn.set_observables(["Sz_i"])
    init_cnn = jvmc_utilities.time_evolve.Initializer(psi_cnn, tdvpEquation_cnn, stepper, lind, measurer=measurer_cnn)
    init_rnn = jvmc_utilities.time_evolve.Initializer(psi_rnn, tdvpEquation_rnn, stepper, lind, measurer=measurer_rnn)

    init_cnn.initialize(measure_step=-1, steps=100)
    init_rnn.initialize(measure_step=-1, steps=100)

    assert jnp.allclose(measurer_cnn.measure()["Sz_i"], measurer_rnn.measure()["Sz_i"], atol=5E-3)


@pytest.mark.slow
def test_POVMCNNGated():
    L = 4

    cnn = jvmc_utilities.nets.POVMCNNGated(L=L)

    psi_cnn = jVMC.vqs.NQS(cnn, seed=1234)
    psi_rnn = jVMC.util.util.init_net({"batch_size": 5000, "net1":
        {"type": "RNN", "parameters": {"inputDim": 4, "logProbFactor": 1, "hiddenSize": 6, "L": L, "depth": 2}}},
                                      (L,), 1234)

    sampler_cnn = jVMC.sampler.ExactSampler(psi_cnn, (L,), lDim=4, logProbFactor=1)
    sampler_rnn = jVMC.sampler.ExactSampler(psi_rnn, (L,), lDim=4, logProbFactor=1)
    # sampler = jVMC.sampler.MCSampler(psi, (L,), prngkey, numSamples=2000)

    tdvpEquation_cnn = jVMC.util.tdvp.TDVP(sampler_cnn, rhsPrefactor=-1.,
                                       svdTol=1e-6, diagonalShift=0, makeReal='real', crossValidation=True)
    tdvpEquation_rnn = jVMC.util.tdvp.TDVP(sampler_rnn, rhsPrefactor=-1.,
                                           svdTol=1e-6, diagonalShift=0, makeReal='real', crossValidation=True)

    stepper = jVMC.util.stepper.Euler(timeStep=1e-2)
    # stepper = jVMC.util.stepper.AdaptiveHeun(timeStep=1e-3, tol=1E-6)

    povm = jVMC.operator.POVM({"dim": "1D", "L": L})
    lind = jVMC.operator.POVMOperator(povm)
    jvmc_utilities.operators.initialisation_operators(povm)
    lind.add({"name": "updown_dis", "strength": 5.0, "sites": (0, 1)})
    lind.add({"name": "updown_dis", "strength": 5.0, "sites": (2, 3)})

    measurer_cnn = jvmc_utilities.measurement.Measurement(sampler_cnn, povm)
    measurer_cnn.set_observables(["Sz_i"])
    measurer_rnn = jvmc_utilities.measurement.Measurement(sampler_rnn, povm)
    measurer_rnn.set_observables(["Sz_i"])
    init_cnn = jvmc_utilities.time_evolve.Initializer(psi_cnn, tdvpEquation_cnn, stepper, lind, measurer=measurer_cnn)
    init_rnn = jvmc_utilities.time_evolve.Initializer(psi_rnn, tdvpEquation_rnn, stepper, lind, measurer=measurer_rnn)

    init_cnn.initialize(measure_step=-1, steps=100)
    init_rnn.initialize(measure_step=-1, steps=100)

    assert jnp.allclose(measurer_cnn.measure()["Sz_i"], measurer_rnn.measure()["Sz_i"], atol=5E-3)


@pytest.mark.slow
<<<<<<< HEAD
def test_DeepNade():
    L = 4

    nade = jvmc_utilities.nets.DeepNADE(L=L, depth=1)

    psi_nade = jVMC.vqs.NQS(nade, seed=1234)
    psi_rnn = jVMC.util.util.init_net({"batch_size": 5000, "net1":
        {"type": "RNN", "parameters": {"inputDim": 4, "logProbFactor": 1, "hiddenSize": 6, "L": L, "depth": 2}}},
                                      (L,), 1234)

    sampler_nade = jVMC.sampler.ExactSampler(psi_nade, (L,), lDim=4, logProbFactor=1)
    sampler_rnn = jVMC.sampler.ExactSampler(psi_rnn, (L,), lDim=4, logProbFactor=1)
    # sampler = jVMC.sampler.MCSampler(psi, (L,), prngkey, numSamples=2000)

    tdvpEquation_nade = jVMC.util.tdvp.TDVP(sampler_nade, rhsPrefactor=-1.,
                                       svdTol=1e-6, diagonalShift=0, makeReal='real', crossValidation=True)
    tdvpEquation_rnn = jVMC.util.tdvp.TDVP(sampler_rnn, rhsPrefactor=-1.,
                                           svdTol=1e-6, diagonalShift=0, makeReal='real', crossValidation=True)

    stepper = jVMC.util.stepper.Euler(timeStep=1e-2)
    # stepper = jVMC.util.stepper.AdaptiveHeun(timeStep=1e-3, tol=1E-6)

    povm = jVMC.operator.POVM({"dim": "1D", "L": L})
    lind = jVMC.operator.POVMOperator(povm)
    jvmc_utilities.operators.initialisation_operators(povm)
    lind.add({"name": "updown_dis", "strength": 5.0, "sites": (0, 1)})
    lind.add({"name": "updown_dis", "strength": 5.0, "sites": (2, 3)})

    measurer_nade = jvmc_utilities.measurement.Measurement(sampler_nade, povm)
    measurer_nade.set_observables(["Sz_i"])
    measurer_rnn = jvmc_utilities.measurement.Measurement(sampler_rnn, povm)
    measurer_rnn.set_observables(["Sz_i"])
    init_nade = jvmc_utilities.time_evolve.Initializer(psi_nade, tdvpEquation_nade, stepper, lind,
                                                       measurer=measurer_nade)
    init_rnn = jvmc_utilities.time_evolve.Initializer(psi_rnn, tdvpEquation_rnn, stepper, lind, measurer=measurer_rnn)

    init_nade.initialize(measure_step=-1, steps=100)
    init_rnn.initialize(measure_step=-1, steps=100)

    assert jnp.allclose(measurer_nade.measure()["Sz_i"], measurer_rnn.measure()["Sz_i"], atol=5E-3)


@pytest.mark.slow
def test_AFFN():
    L = 4

    affn = jvmc_utilities.nets.AFFN(L=L, depth=1)

    psi_affn = jVMC.vqs.NQS(affn, seed=1234)
    psi_rnn = jVMC.util.util.init_net({"batch_size": 5000, "net1":
        {"type": "RNN", "parameters": {"inputDim": 4, "logProbFactor": 1, "hiddenSize": 6, "L": L, "depth": 2}}},
                                      (L,), 1234)

    sampler_affn = jVMC.sampler.ExactSampler(psi_affn, (L,), lDim=4, logProbFactor=1)
    sampler_rnn = jVMC.sampler.ExactSampler(psi_rnn, (L,), lDim=4, logProbFactor=1)
    # sampler = jVMC.sampler.MCSampler(psi, (L,), prngkey, numSamples=2000)

    tdvpEquation_affn = jVMC.util.tdvp.TDVP(sampler_affn, rhsPrefactor=-1.,
                                       svdTol=1e-6, diagonalShift=0, makeReal='real', crossValidation=True)
    tdvpEquation_rnn = jVMC.util.tdvp.TDVP(sampler_rnn, rhsPrefactor=-1.,
                                           svdTol=1e-6, diagonalShift=0, makeReal='real', crossValidation=True)

    stepper = jVMC.util.stepper.Euler(timeStep=1e-2)
    # stepper = jVMC.util.stepper.AdaptiveHeun(timeStep=1e-3, tol=1E-6)

    povm = jVMC.operator.POVM({"dim": "1D", "L": L})
    lind = jVMC.operator.POVMOperator(povm)
    jvmc_utilities.operators.initialisation_operators(povm)
    lind.add({"name": "updown_dis", "strength": 5.0, "sites": (0, 1)})
    lind.add({"name": "updown_dis", "strength": 5.0, "sites": (2, 3)})

    measurer_affn = jvmc_utilities.measurement.Measurement(sampler_affn, povm)
    measurer_affn.set_observables(["Sz_i"])
    measurer_rnn = jvmc_utilities.measurement.Measurement(sampler_rnn, povm)
    measurer_rnn.set_observables(["Sz_i"])
    init_affn = jvmc_utilities.time_evolve.Initializer(psi_affn, tdvpEquation_affn, stepper, lind,
                                                       measurer=measurer_affn)
    init_rnn = jvmc_utilities.time_evolve.Initializer(psi_rnn, tdvpEquation_rnn, stepper, lind, measurer=measurer_rnn)

    init_affn.initialize(measure_step=-1, steps=100)
    init_rnn.initialize(measure_step=-1, steps=100)

    assert jnp.allclose(measurer_affn.measure()["Sz_i"], measurer_rnn.measure()["Sz_i"], atol=5E-3)


@pytest.mark.slow
def test_symmetric_DeepNADE():
=======
def test_symmetric_POVMCNNGated():
>>>>>>> 8fff5eef
    L = 4

    orbit = jVMC.util.symmetries.get_orbit_1d(L, translation=True, reflection=False)

<<<<<<< HEAD
    nade = jvmc_utilities.nets.DeepNADE(L=L, orbit=orbit)

    psi = jVMC.vqs.NQS(nade, seed=1234)
=======
    cnn = jvmc_utilities.nets.POVMCNNGated(L=L, orbit=orbit)

    psi = jVMC.vqs.NQS(cnn, seed=1234)
>>>>>>> 8fff5eef
    sampler = jVMC.sampler.ExactSampler(psi, (L,), lDim=4, logProbFactor=1)

    configs = jnp.array([[[1, 0, 0, 0],
                          [0, 1, 0, 0],
                          [0, 0, 1, 0],
                          [0, 0, 0, 1]]])

    logprobs = psi(configs)

    assert jnp.unique(jnp.round(logprobs, 12)).shape[0] == 1


@pytest.mark.slow
<<<<<<< HEAD
def test_symmetric_AFFN():
=======
def test_symmetric_POVMCNN():
>>>>>>> 8fff5eef
    L = 4

    orbit = jVMC.util.symmetries.get_orbit_1d(L, translation=True, reflection=False)

<<<<<<< HEAD
    affn = jvmc_utilities.nets.AFFN(L=L, orbit=orbit)

    psi = jVMC.vqs.NQS(affn, seed=1234)
=======
    cnn = jvmc_utilities.nets.POVMCNN(L=L, orbit=orbit)

    psi = jVMC.vqs.NQS(cnn, seed=1234)
>>>>>>> 8fff5eef
    sampler = jVMC.sampler.ExactSampler(psi, (L,), lDim=4, logProbFactor=1)

    configs = jnp.array([[[1, 0, 0, 0],
                          [0, 1, 0, 0],
                          [0, 0, 1, 0],
                          [0, 0, 0, 1]]])

    logprobs = psi(configs)

    assert jnp.unique(jnp.round(logprobs, 12)).shape[0] == 1<|MERGE_RESOLUTION|>--- conflicted
+++ resolved
@@ -90,7 +90,6 @@
 
 
 @pytest.mark.slow
-<<<<<<< HEAD
 def test_DeepNade():
     L = 4
 
@@ -177,23 +176,55 @@
 
 
 @pytest.mark.slow
+def test_symmetric_POVMCNNGated():
+    L = 4
+
+    orbit = jVMC.util.symmetries.get_orbit_1d(L, translation=True, reflection=False)
+
+    cnn = jvmc_utilities.nets.POVMCNNGated(L=L, orbit=orbit)
+
+    psi = jVMC.vqs.NQS(cnn, seed=1234)
+    sampler = jVMC.sampler.ExactSampler(psi, (L,), lDim=4, logProbFactor=1)
+
+    configs = jnp.array([[[1, 0, 0, 0],
+                          [0, 1, 0, 0],
+                          [0, 0, 1, 0],
+                          [0, 0, 0, 1]]])
+
+    logprobs = psi(configs)
+
+    assert jnp.unique(jnp.round(logprobs, 12)).shape[0] == 1
+
+
+@pytest.mark.slow
+def test_symmetric_POVMCNN():
+    L = 4
+
+    orbit = jVMC.util.symmetries.get_orbit_1d(L, translation=True, reflection=False)
+   
+    cnn = jvmc_utilities.nets.POVMCNN(L=L, orbit=orbit)
+
+    psi = jVMC.vqs.NQS(cnn, seed=1234)
+    sampler = jVMC.sampler.ExactSampler(psi, (L,), lDim=4, logProbFactor=1)
+
+    configs = jnp.array([[[1, 0, 0, 0],
+                          [0, 1, 0, 0],
+                          [0, 0, 1, 0],
+                          [0, 0, 0, 1]]])
+
+    logprobs = psi(configs)
+
+    assert jnp.unique(jnp.round(logprobs, 12)).shape[0] == 1
+
+
+@pytest.mark.slow
 def test_symmetric_DeepNADE():
-=======
-def test_symmetric_POVMCNNGated():
->>>>>>> 8fff5eef
-    L = 4
-
-    orbit = jVMC.util.symmetries.get_orbit_1d(L, translation=True, reflection=False)
-
-<<<<<<< HEAD
+    L = 4
+
+    orbit = jVMC.util.symmetries.get_orbit_1d(L, translation=True, reflection=False)
     nade = jvmc_utilities.nets.DeepNADE(L=L, orbit=orbit)
 
     psi = jVMC.vqs.NQS(nade, seed=1234)
-=======
-    cnn = jvmc_utilities.nets.POVMCNNGated(L=L, orbit=orbit)
-
-    psi = jVMC.vqs.NQS(cnn, seed=1234)
->>>>>>> 8fff5eef
     sampler = jVMC.sampler.ExactSampler(psi, (L,), lDim=4, logProbFactor=1)
 
     configs = jnp.array([[[1, 0, 0, 0],
@@ -207,24 +238,13 @@
 
 
 @pytest.mark.slow
-<<<<<<< HEAD
 def test_symmetric_AFFN():
-=======
-def test_symmetric_POVMCNN():
->>>>>>> 8fff5eef
-    L = 4
-
-    orbit = jVMC.util.symmetries.get_orbit_1d(L, translation=True, reflection=False)
-
-<<<<<<< HEAD
+    L = 4
+
+    orbit = jVMC.util.symmetries.get_orbit_1d(L, translation=True, reflection=False)
     affn = jvmc_utilities.nets.AFFN(L=L, orbit=orbit)
 
     psi = jVMC.vqs.NQS(affn, seed=1234)
-=======
-    cnn = jvmc_utilities.nets.POVMCNN(L=L, orbit=orbit)
-
-    psi = jVMC.vqs.NQS(cnn, seed=1234)
->>>>>>> 8fff5eef
     sampler = jVMC.sampler.ExactSampler(psi, (L,), lDim=4, logProbFactor=1)
 
     configs = jnp.array([[[1, 0, 0, 0],
