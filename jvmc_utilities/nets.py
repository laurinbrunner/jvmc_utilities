import jax
import jax.numpy as jnp
import numpy as np
from flax import linen as nn
from jVMC.util.symmetries import LatticeSymmetry


class POVMCNN(nn.Module):
    """
    Autoregressive implementation of a Convolutional Neural Network.

    This implementation is inspired by 'WaveNet: A Generative Model for Raw Audio' by van den Oord et. al.
    (arXiv:1609.03499).
    """

    L: int = 4
    kernel_size: int = (2,)
    kernel_dilation: int = 1
    features: int = (8,)
    inputDim: int = 4
    actFun: callable = nn.elu
    depth: int = 2
    orbit: LatticeSymmetry = None
    logProbFactor: float = 1  # 1 for POVMs and 0.5 for pure wave functions

    def setup(self) -> None:
        self.cells = [CNNCell(features=self.features[i] if i != self.depth - 1 else 4, kernel_size=self.kernel_size,
                              kernel_dilation=self.kernel_dilation*2**i if i != self.depth - 1 else 1,
                              actFun=self.actFun)
                      for i in range(self.depth)]

    def __call__(self, x):
        def evaluate(x):
            x_oh = jax.nn.one_hot(x, self.inputDim)
            return jnp.sum(jax.nn.log_softmax(self.cnn_cell(x_oh)) * x_oh)

        if self.orbit is not None:
            # Symmetry case
            x = jax.vmap(lambda o, s: jnp.dot(o, s), in_axes=(0, None))(self.orbit.orbit, x)

            res = jnp.mean(jnp.exp(jax.vmap(evaluate)(x) / self.logProbFactor), axis=0)

            return self.logProbFactor * jnp.log(res)
        else:
            # No symmetry case
            return evaluate(x)

    @nn.compact
    def cnn_cell(self, x):
        x = x[:-1].reshape(1, -1, self.inputDim)

        for i in range(self.depth - 1):
            pad = 2 if i == 0 else 2**i
            x = jnp.pad(x, ((0, 0), (pad, 0), (0, 0)))

            x = self.cells[i](x)

        pad = 2 if self.depth == 0 else 1
        x = jnp.pad(x, ((0, 0), (pad, 0), (0, 0)))

        x = self.cells[-1](x)

        return x[0]

    def sample(self, batchSize, key):
        """
        This implementation is inspired by 'Fast Generation for Convolutional Autoregressive Models' (arXiv:1704.06001).
        """
        def generate_sample(key):
            _tmpkeys = jax.random.split(key, self.L)
            conf = jnp.zeros(self.L, dtype=np.int64)

            # This list caches the input to the i-th cnn layer
            cache = [jnp.zeros(receptive_field) for receptive_field in
                     [(2, 4) if i == 0 else
                      ((2, self.features[i - 1]) if i == self.depth - 1
                       else (2**i + 1, self.features[i - 1]))
                      for i in range(self.depth)]]
            for idx in range(self.L):
                for i in range(self.depth):
                    x = jnp.copy(cache[i])
                    x = self.cells[i](x)

                    if i != self.depth - 1:
                        cache[i+1] = jnp.roll(cache[i+1], -1, axis=0)
                        cache[i+1] = cache[i+1].at[-1].set(x[0])

                new_value = jax.random.categorical(_tmpkeys[idx], nn.log_softmax(x[0].transpose()).transpose())
                conf = conf.at[idx].set(new_value)
                cache[0] = jnp.roll(cache[0], -1, axis=0)
                cache[0] = cache[0].at[-1].set(nn.one_hot(new_value, self.inputDim))

            return conf

        keys = jax.random.split(key, batchSize+1)
        configs = jax.vmap(generate_sample)(keys[:-1])

        if self.orbit is not None:
            orbitIdx = jax.random.choice(keys[-1], self.orbit.orbit.shape[0], shape=(batchSize,))
            configs = jax.vmap(lambda k, o, s: jnp.dot(o[k], s), in_axes=(0, None, 0))(orbitIdx, self.orbit.orbit, configs)

        return configs


class POVMCNNGated(nn.Module):
    """
    Autoregressive implementation of a Convolutional Neural Network with a gated activation function.

    This implementation is inspired by 'WaveNet: A Generative Model for Raw Audio' by van den Oord et. al.
    (arXiv:1609.03499).
    """

    L: int = 4
    kernel_size: int = (2,)
    kernel_dilation: int = 1
    features: int = (8,)
    inputDim: int = 4
    depth: int = 2
    actFun: callable = nn.elu
    orbit: LatticeSymmetry = None
    logProbFactor: float = 1  # 1 for POVMs and 0.5 for pure wave functions

    def setup(self) -> None:
        self.cells = [GatedCNNCell(features=2*self.features[i], kernel_size=self.kernel_size,
                                   kernel_dilation=self.kernel_dilation*2**i)
                      for i in range(self.depth - 1)]
        self.lastcell = CNNCell(features=4, kernel_size=self.kernel_size, kernel_dilation=1, actFun=self.actFun)

    def __call__(self, x):
        def evaluate(x):
            x_oh = jax.nn.one_hot(x, self.inputDim)
            return jnp.sum(jax.nn.log_softmax(self.cnn_cell(x_oh)) * x_oh)

        if self.orbit is not None:
            # Symmetry case
            x = jax.vmap(lambda o, s: jnp.dot(o, s), in_axes=(0, None))(self.orbit.orbit, x)

            res = jnp.mean(jnp.exp(jax.vmap(evaluate)(x) / self.logProbFactor), axis=0)

            return self.logProbFactor * jnp.log(res)
        else:
            # No symmetry case
            return evaluate(x)

    @nn.compact
    def cnn_cell(self, x):
        x = x[:-1].reshape(1, -1, self.inputDim)

        for i in range(self.depth - 1):
            pad = 2 if i == 0 else 2**i
            x = jnp.pad(x, ((0, 0), (pad, 0), (0, 0)))

            x = self.cells[i](x)

        pad = 2 if self.depth == 0 else 1
        x = jnp.pad(x, ((0, 0), (pad, 0), (0, 0)))

        x = self.lastcell(x)

        return x[0]

    def sample(self, batchSize, key):
        """
        This implementation is inspired by 'Fast Generation for Convolutional Autoregressive Models' (arXiv:1704.06001).
        """
        def generate_sample(key):
            _tmpkeys = jax.random.split(key, self.L)
            conf = jnp.zeros(self.L, dtype=np.int64)

            # This list caches the input to the i-th cnn layer
            cache = [jnp.zeros(receptive_field) for receptive_field in
                     [(2, 4) if i == 0 else
                      ((2, self.features[i - 1]) if i == self.depth - 1
                       else (2**i + 1, self.features[i - 1]))
                      for i in range(self.depth)]]
            for idx in range(self.L):
                for i in range(self.depth - 1):
                    x = jnp.copy(cache[i])
                    x = self.cells[i](x)

                    cache[i+1] = jnp.roll(cache[i+1], -1, axis=0)
                    cache[i+1] = cache[i+1].at[-1].set(x[0])

                x = jnp.copy(cache[self.depth - 1])
                x = self.lastcell(x)

                new_value = jax.random.categorical(_tmpkeys[idx], nn.log_softmax(x[0].transpose()).transpose())
                conf = conf.at[idx].set(new_value)
                cache[0] = jnp.roll(cache[0], -1, axis=0)
                cache[0] = cache[0].at[-1].set(nn.one_hot(new_value, self.inputDim))

            return conf

<<<<<<< HEAD
        keys = jax.random.split(key, batchSize)
        return jax.vmap(generate_sample)(keys)


class AFFN(nn.Module):
    """
    Autoregressive implementation of a feed forward neural network.

    This implementation is inspired by 'Solving Statistical Mechanics Using Variational Autoregressive Networks'
    DOI: 10.1103/PhysRevLett.122.080602
    """

    L: int = 4
    hiddenSize: int = 8
    inputDim: int = 4
    depth: int = 2
    actFun: callable = nn.elu
    orbit: LatticeSymmetry = None
    logProbFactor: float = 1.  # 1 for POVMs and 0.5 for pure wave functions

    def setup(self) -> None:
        self.dense_layers = [[nn.Dense(features=(self.L - i)*self.hiddenSize if _ != self.depth - 1 else (self.L - i)*4,
                                       use_bias=True if i == 0 else False)
                             for i in range(self.L)] for _ in range(self.depth)]

    def __call__(self, x):
        def evaluate(x):
            x_oh = nn.one_hot(x, self.inputDim)
            return jnp.sum(nn.log_softmax(self.ffn_cell(x_oh)) * x_oh)

        if self.orbit is not None:
            # Symmetry case
            x = jax.vmap(lambda o, s: jnp.dot(o, s), in_axes=(0, None))(self.orbit.orbit, x)
            res = jnp.mean(jnp.exp(jax.vmap(evaluate)(x) / self.logProbFactor), axis=0)

            return self.logProbFactor * jnp.log(res)
        else:
            # No symmetry case
            return evaluate(x)

    def ffn_cell(self, x):
        x = x[:-1].reshape(1, -1, self.inputDim)

        h = [jnp.zeros((self.L, 4 if _ == self.depth - 1 else self.hiddenSize)) for _ in range(self.depth)]
        x = jnp.pad(x, ((0, 0), (1, 0), (0, 0)))
        for idx in range(self.L):
            a = x[0, idx]
            for i in range(self.depth):
                a = self.dense_layers[i][idx](a)
                a = a.reshape(self.L - idx, 4 if i == self.depth - 1 else self.hiddenSize)
                h[i] = h[i].at[idx:].set(h[i][idx:] + a)
                a = self.actFun(h[i][idx])

        return self.actFun(h[-1])

    def sample(self, batchSize, key):
        def generate_sample(key):
            _tmpkeys = jax.random.split(key, self.L)
            conf = jnp.zeros(self.L, dtype=int)

            h = [jnp.zeros((self.L, 4 if _ == self.depth - 1 else self.hiddenSize)) for _ in range(self.depth)]
            a = jnp.zeros(self.inputDim)
            for idx in range(self.L):
                for i in range(self.depth):
                    a = self.dense_layers[i][idx](a)
                    a = a.reshape(self.L - idx, 4 if i == self.depth - 1 else self.hiddenSize)
                    h[i] = h[i].at[idx:].set(h[i][idx:] + a)
                    a = self.actFun(h[i][idx])

                logprobs = jax.nn.log_softmax(a.transpose()).transpose()
                new_site = jax.random.categorical(_tmpkeys[idx], logprobs)
                conf = conf.at[idx].set(new_site)
                a = nn.one_hot(new_site, self.inputDim)

            return conf

        keys = jax.random.split(key, batchSize + 1)
=======
        keys = jax.random.split(key, batchSize+1)
>>>>>>> 8fff5eef
        configs = jax.vmap(generate_sample)(keys[:-1])

        if self.orbit is not None:
            orbitIdx = jax.random.choice(keys[-1], self.orbit.orbit.shape[0], shape=(batchSize,))
<<<<<<< HEAD
            configs = jax.vmap(lambda k, o, s: jnp.dot(o[k], s),
                               in_axes=(0, None, 0))(orbitIdx, self.orbit.orbit, configs)
=======
            configs = jax.vmap(lambda k, o, s: jnp.dot(o[k], s), in_axes=(0, None, 0))(orbitIdx, self.orbit.orbit, configs)
>>>>>>> 8fff5eef

        return configs


<<<<<<< HEAD
class DeepNADE(nn.Module):
    """
    Implementation of a deep Neural Autoregressive Distribution Estimation model.

    This implementation is inspired by 'Neural Autoregressive Distribution Estimation' (arXiv:1605.02226).
    """

    L: int = 4
    hiddenSize: int = 8
    inputDim: int = 4
    depth: int = 2
    actFun: callable = nn.elu
    orbit: LatticeSymmetry = None
    logProbFactor: float = 1.  # 1 for POVMs and 0.5 for pure wave functions

    def setup(self) -> None:
        self.deep_layers = [[nn.Dense(features=self.hiddenSize, use_bias=True if (i == 0 and _ == 0) else False)
                             for i in range(self.depth)] for _ in range(self.L)]
        self.last_layer = [nn.Dense(features=4, use_bias=True) for _ in range(self.L)]

    def __call__(self, x):
        def evaluate(x):
            x_oh = nn.one_hot(x, self.inputDim)
            return jnp.sum(nn.log_softmax(self.nade_cell(x_oh)) * x_oh)

        if self.orbit is not None:
            # Symmetry case
            x = jax.vmap(lambda o, s: jnp.dot(o, s), in_axes=(0, None))(self.orbit.orbit, x)
            res = jnp.mean(jnp.exp(jax.vmap(evaluate)(x) / self.logProbFactor), axis=0)

            return self.logProbFactor * jnp.log(res)
        else:
            # No symmetry case
            return evaluate(x)

    def nade_cell(self, x):
        p = jnp.zeros_like(x, dtype=np.float32)
        x = x[:-1].reshape(1, -1, self.inputDim)

        x = jnp.pad(x, ((0, 0), (1, 0), (0, 0)))
        a = jnp.zeros((self.depth, self.hiddenSize))
        for idx in range(self.L):
            da = x[0, idx]
            for i in range(self.depth):
                if i == 0:
                    da = self.deep_layers[idx][i](da)
                else:
                    da = self.deep_layers[idx][i](self.actFun(da))
                da += a[i]
                a = a.at[i].set(da)

            k = self.last_layer[idx](da)
            k = self.actFun(k)
            p = p.at[idx].set(k)

        return p

    def sample(self, batchSize, key):
        def generate_sample(key):
            _tmpkeys = jax.random.split(key, self.L)

            conf = jnp.zeros(self.L, dtype=int)
            a = jnp.zeros((self.depth, self.hiddenSize))
            previous_site = jnp.zeros(self.inputDim)
            for idx in range(self.L):
                da = previous_site
                for i in range(self.depth):
                    if i == 0:
                        da = self.deep_layers[idx][i](da)
                    else:
                        da = self.deep_layers[idx][i](self.actFun(da))
                    da += a[i]
                    a = a.at[i].set(da)

                k = self.actFun(self.last_layer[idx](da))

                logprobs = nn.log_softmax(k.transpose()).transpose()
                new_site = jax.random.categorical(_tmpkeys[idx], logprobs)
                conf = conf.at[idx].set(new_site)
                previous_site = nn.one_hot(new_site, self.inputDim)

            return conf

        keys = jax.random.split(key, batchSize + 1)
        configs = jax.vmap(generate_sample)(keys[:-1])

        if self.orbit is not None:
            orbitIdx = jax.random.choice(keys[-1], self.orbit.orbit.shape[0], shape=(batchSize,))
            configs = jax.vmap(lambda k, o, s: jnp.dot(o[k], s),
                               in_axes=(0, None, 0))(orbitIdx, self.orbit.orbit, configs)

        return configs
=======
class CNNCell(nn.Module):

    features: int = 8
    kernel_size: int = (2,)
    kernel_dilation: int = 1
    actFun: callable = nn.elu

    @nn.compact
    def __call__(self, x):
        x = nn.Conv(features=self.features, kernel_size=self.kernel_size, kernel_dilation=self.kernel_dilation,
                    padding='VALID')(x)
        x = self.actFun(x)
        return x


class GatedCNNCell(nn.Module):

    features: int = 8
    kernel_size: int = (2,)
    kernel_dilation: int = 1

    @nn.compact
    def __call__(self, x):
        x = nn.Conv(features=self.features, kernel_size=self.kernel_size, kernel_dilation=self.kernel_dilation,
                    padding='VALID')(x)

        a, g = jnp.split(x, 2, axis=-1)
        x = nn.sigmoid(g) * jnp.tanh(a)
        return x
>>>>>>> 8fff5eef
<|MERGE_RESOLUTION|>--- conflicted
+++ resolved
@@ -191,10 +191,13 @@
 
             return conf
 
-<<<<<<< HEAD
-        keys = jax.random.split(key, batchSize)
-        return jax.vmap(generate_sample)(keys)
-
+          if self.orbit is not None:
+            orbitIdx = jax.random.choice(keys[-1], self.orbit.orbit.shape[0], shape=(batchSize,))
+            configs = jax.vmap(lambda k, o, s: jnp.dot(o[k], s),
+                               in_axes=(0, None, 0))(orbitIdx, self.orbit.orbit, configs)
+      
+        return configs
+            
 
 class AFFN(nn.Module):
     """
@@ -269,24 +272,16 @@
             return conf
 
         keys = jax.random.split(key, batchSize + 1)
-=======
-        keys = jax.random.split(key, batchSize+1)
->>>>>>> 8fff5eef
         configs = jax.vmap(generate_sample)(keys[:-1])
 
         if self.orbit is not None:
             orbitIdx = jax.random.choice(keys[-1], self.orbit.orbit.shape[0], shape=(batchSize,))
-<<<<<<< HEAD
             configs = jax.vmap(lambda k, o, s: jnp.dot(o[k], s),
                                in_axes=(0, None, 0))(orbitIdx, self.orbit.orbit, configs)
-=======
-            configs = jax.vmap(lambda k, o, s: jnp.dot(o[k], s), in_axes=(0, None, 0))(orbitIdx, self.orbit.orbit, configs)
->>>>>>> 8fff5eef
 
         return configs
 
 
-<<<<<<< HEAD
 class DeepNADE(nn.Module):
     """
     Implementation of a deep Neural Autoregressive Distribution Estimation model.
@@ -379,7 +374,8 @@
                                in_axes=(0, None, 0))(orbitIdx, self.orbit.orbit, configs)
 
         return configs
-=======
+
+
 class CNNCell(nn.Module):
 
     features: int = 8
@@ -408,5 +404,4 @@
 
         a, g = jnp.split(x, 2, axis=-1)
         x = nn.sigmoid(g) * jnp.tanh(a)
-        return x
->>>>>>> 8fff5eef
+        return x